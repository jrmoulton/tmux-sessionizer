--- conflicted
+++ resolved
@@ -1,14 +1,11 @@
 use std::{collections::HashMap, fs::canonicalize};
 
 use crate::{
-<<<<<<< HEAD
-    configs::Config, configs::SearchDirectory, dirty_paths::DirtyUtf8Path, execute_command,
-    execute_tmux_command, get_single_selection, TmsError,
-=======
+
     configs::SearchDirectory,
     configs::{Config, PickerColorConfig},
+    dirty_paths::DirtyUtf8Path,
     execute_command, execute_tmux_command, get_single_selection, TmsError,
->>>>>>> 81b5e73c
 };
 use clap::{Arg, ArgMatches, Command};
 use error_stack::{Result, ResultExt};
