[package]
name = "tmux-sessionizer"
version = "0.3.2"
authors = ["Jared Moulton <jaredmoulton3@gmail.com>"]
edition = "2021"
license = "MIT"
description = """
Tmux Sessionizer is a cli tool to fuzzy find all git repositories in a list of
specified folders and open them as a new tmux session. Also, for git worktrees,
this tool opens all checked out worktrees as new windows. 
"""
homepage = "https://github.com/jrmoulton/tmux-sessionizer"
repository = "https://github.com/jrmoulton/tmux-sessionizer"
exclude = ["images/*"]

# See more keys and their definitions at https://doc.rust-lang.org/cargo/reference/manifest.html

[dependencies]
git2 = "0.18.1"
clap = { version = "4.4.6", features = ["cargo"] }
serde_derive = "1.0"
serde = "1.0"
error-stack = "0.4.1"
shellexpand = "3.1.0"
aho-corasick = "1.0.1"
<<<<<<< HEAD
shell-words = "1.1.0"
config = "0.13.4"
toml = "0.8.8"
=======
config = { version = "0.13.4", default-features = false, features = ["toml"] }
toml = "0.5"
>>>>>>> a60fa590
dirs = "5.0.1"
nucleo = "0.3.0"
ratatui = "0.25.0"
crossterm = "0.27.0"

[[bin]]
name = "tms"
path = "src/main.rs"

[dev-dependencies]
once_cell = "1.18.0"<|MERGE_RESOLUTION|>--- conflicted
+++ resolved
@@ -23,14 +23,9 @@
 error-stack = "0.4.1"
 shellexpand = "3.1.0"
 aho-corasick = "1.0.1"
-<<<<<<< HEAD
 shell-words = "1.1.0"
-config = "0.13.4"
-toml = "0.8.8"
-=======
 config = { version = "0.13.4", default-features = false, features = ["toml"] }
 toml = "0.5"
->>>>>>> a60fa590
 dirs = "5.0.1"
 nucleo = "0.3.0"
 ratatui = "0.25.0"
