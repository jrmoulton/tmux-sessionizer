[package]
name = "tmux-sessionizer"
version = "0.4.9"
authors = ["Jared Moulton <jaredmoulton3@gmail.com>"]
edition = "2021"
license = "MIT"
description = """
Tmux Sessionizer is a cli tool to fuzzy find all git repositories in a list of
specified folders and open them as a new tmux session. Also, for git worktrees,
this tool opens all checked out worktrees as new windows. 
"""
homepage = "https://github.com/jrmoulton/tmux-sessionizer"
repository = "https://github.com/jrmoulton/tmux-sessionizer"
exclude = ["images/*"]

# See more keys and their definitions at https://doc.rust-lang.org/cargo/reference/manifest.html

[dependencies]
<<<<<<< HEAD
git2 = { version= "0.18.1", features = [ "vendored-openssl" ] }
clap = { version = "4.4.6", features = ["cargo"] }
=======
git2 = "0.18.1"
clap = { version = "4.4.6", features = ["cargo", "derive"] }
>>>>>>> 85d5162b
serde_derive = "1.0"
serde = "1.0"
error-stack = "0.4.1"
shellexpand = "3.1.0"
aho-corasick = "1.0.1"
shell-words = "1.1.0"
config = { version = "0.14", default-features = false, features = ["toml"] }
toml = "0.8"
dirs = "5.0.1"
nucleo = "0.3.0"
ratatui = "0.26.0"
crossterm = "0.27.0"

[[bin]]
name = "tms"
path = "src/main.rs"

[dev-dependencies]
once_cell = "1.18.0"

# The profile that 'cargo dist' will build with
[profile.dist]
inherits = "release"
lto = "thin"
strip = true
codegen-units = 1

# Config for 'cargo dist'
[workspace.metadata.dist]
# The preferred cargo-dist version to use in CI (Cargo.toml SemVer syntax)
cargo-dist-version = "0.8.1"
# CI backends to support
ci = ["github"]
# The installers to generate for each app
installers = ["shell"]
# Target platforms to build apps for (Rust target-triple syntax)
targets = ["aarch64-apple-darwin", "x86_64-apple-darwin", "x86_64-unknown-linux-gnu", "x86_64-unknown-linux-musl", "x86_64-pc-windows-msvc"]
# Publish jobs to run in CI
pr-run-mode = "plan"
<|MERGE_RESOLUTION|>--- conflicted
+++ resolved
@@ -16,13 +16,9 @@
 # See more keys and their definitions at https://doc.rust-lang.org/cargo/reference/manifest.html
 
 [dependencies]
-<<<<<<< HEAD
+
 git2 = { version= "0.18.1", features = [ "vendored-openssl" ] }
-clap = { version = "4.4.6", features = ["cargo"] }
-=======
-git2 = "0.18.1"
 clap = { version = "4.4.6", features = ["cargo", "derive"] }
->>>>>>> 85d5162b
 serde_derive = "1.0"
 serde = "1.0"
 error-stack = "0.4.1"
